<<<<<<< HEAD
"""Constants for Dyson Python library."""
=======
"""Constants for Dyson Python library - Simplified for MQTT-focused usage."""

from enum import Enum, auto
from typing import Optional
>>>>>>> 3477bd57

from enum import Enum, auto

DEVICE_TYPE_360_EYE = "N223"
DEVICE_TYPE_360_HEURIST = "276"
DEVICE_TYPE_360_VIS_NAV = "277"
DEVICE_TYPE_PURE_COOL_LINK_DESK = "469"  # DP01? DP02? This one's a bit older, and scraping the Dyson website is unclear
DEVICE_TYPE_PURE_COOL_DESK = "520"  # AM06? This one's also a bit older, and also hard to scrape off the Dyson website
DEVICE_TYPE_PURE_COOL_LINK = "475"  # TP02
DEVICE_TYPE_PURE_COOL = "438"  # TP04, TP07, TP09, TP11, PC1 - all variants merged, use same DysonPureCool class
DEVICE_TYPE_PURIFIER_COOL_K = "438K"  # Deprecated: use DEVICE_TYPE_PURE_COOL instead (kept for MQTT topic compatibility)
DEVICE_TYPE_PURIFIER_COOL_E = "438E"  # Deprecated: use DEVICE_TYPE_PURE_COOL instead (kept for MQTT topic compatibility)
DEVICE_TYPE_PURIFIER_COOL_M = "438M"  # Deprecated: use DEVICE_TYPE_PURE_COOL instead (kept for MQTT topic compatibility)
DEVICE_TYPE_PURE_HUMIDIFY_COOL = "358"  # PH01, PH02, PH03, PH04 - all variants merged, use same DysonPurifierHumidifyCool class
DEVICE_TYPE_PURIFIER_HUMIDIFY_COOL_K = "358K"  # Deprecated: use DEVICE_TYPE_PURE_HUMIDIFY_COOL instead (kept for MQTT topic compatibility)
DEVICE_TYPE_PURIFIER_HUMIDIFY_COOL_E = "358E"  # Deprecated: use DEVICE_TYPE_PURE_HUMIDIFY_COOL instead (kept for MQTT topic compatibility)
DEVICE_TYPE_PURE_HOT_COOL_LINK = "455"  # HP02
DEVICE_TYPE_PURE_HOT_COOL = (
    "527"  # HP04, HP07, HP09 - all variants merged, use same DysonPureHotCool class
)
DEVICE_TYPE_PURIFIER_HOT_COOL_E = "527E"  # Deprecated: use DEVICE_TYPE_PURE_HOT_COOL instead (kept for MQTT topic compatibility)
DEVICE_TYPE_PURIFIER_HOT_COOL_K = "527K"  # Deprecated: use DEVICE_TYPE_PURE_HOT_COOL instead (kept for MQTT topic compatibility)
DEVICE_TYPE_PURIFIER_HOT_COOL_M = "527M"  # Deprecated: use DEVICE_TYPE_PURE_HOT_COOL instead (kept for MQTT topic compatibility)
DEVICE_TYPE_PURIFIER_BIG_QUIET = "664"  # BP02, BP03, and BP04

DEVICE_TYPE_NAMES = {
    DEVICE_TYPE_360_EYE: "360 Eye robot vacuum",
    DEVICE_TYPE_360_HEURIST: "360 Heurist robot vacuum",
    DEVICE_TYPE_360_VIS_NAV: "360 Vis Nav robot vacuum",
    DEVICE_TYPE_PURE_COOL: "Pure Cool Series (TP04/TP07/TP09/TP11/PC1)",
    DEVICE_TYPE_PURIFIER_COOL_K: "Purifier Cool K Series (Deprecated - use Pure Cool)",
    DEVICE_TYPE_PURIFIER_COOL_E: "Purifier Cool E Series (Deprecated - use Pure Cool)",
    DEVICE_TYPE_PURIFIER_COOL_M: "Purifier Cool M Series (Deprecated - use Pure Cool)",
    DEVICE_TYPE_PURE_COOL_DESK: "Pure Cool Link Desk",
    DEVICE_TYPE_PURE_COOL_LINK: "Pure Cool Link",
    DEVICE_TYPE_PURE_COOL_LINK_DESK: "Pure Cool Link Desk",
    DEVICE_TYPE_PURE_HOT_COOL: "Pure Hot+Cool Series (HP04/HP07/HP09)",
    DEVICE_TYPE_PURIFIER_HOT_COOL_E: "Pure Hot+Cool E Series (Deprecated - use Pure Hot+Cool)",
    DEVICE_TYPE_PURE_HOT_COOL_LINK: "Pure Hot+Cool Link",
    DEVICE_TYPE_PURE_HUMIDIFY_COOL: "Pure Humidify+Cool Series (PH01/PH02/PH03/PH04)",
    DEVICE_TYPE_PURIFIER_HUMIDIFY_COOL_K: "Purifier Humidify+Cool K Series (Deprecated - use Pure Humidify+Cool)",
    DEVICE_TYPE_PURIFIER_HUMIDIFY_COOL_E: "Purifier Humidify+Cool E Series (Deprecated - use Pure Humidify+Cool)",
    DEVICE_TYPE_PURIFIER_HOT_COOL_K: "Purifier Hot+Cool K Series (Deprecated - use Pure Hot+Cool)",
    DEVICE_TYPE_PURIFIER_BIG_QUIET: "Purifier Big+Quiet Series",
}

ENVIRONMENTAL_OFF = -1
ENVIRONMENTAL_INIT = -2
ENVIRONMENTAL_FAIL = -3


class MessageType(Enum):
    """Update message type."""

    STATE = auto()
    ENVIRONMENTAL = auto()


class AirQualityTarget(Enum):
    """Air Quality Target."""

    OFF = "OFF"
    GOOD = "0004"
    SENSITIVE = "0003"
    DEFAULT = "0002"
    VERY_SENSITIVE = "0001"


class HumidifyOscillationMode(Enum):
    """Pure Humidify+Cool oscillation mode."""

    DEGREE_45 = "0045"
    DEGREE_90 = "0090"
    BREEZE = "BRZE"
    CUST = "CUST"


class Tilt(Enum):
    """Pure Humidify+Cool oscillation mode."""

    DEGREE_0 = "0000"
    DEGREE_25 = "0025"
    DEGREE_50 = "0050"
    BREEZE = "0359"


class WaterHardness(Enum):
    """Water Hardness."""

    SOFT = "Soft"
    MEDIUM = "Medium"
    HARD = "Hard"


class VacuumState(Enum):
    """Dyson vacuum state."""

    FAULT_CALL_HELPLINE = "FAULT_CALL_HELPLINE"
    FAULT_CONTACT_HELPLINE = "FAULT_CONTACT_HELPLINE"
    FAULT_CRITICAL = "FAULT_CRITICAL"
    FAULT_GETTING_INFO = "FAULT_GETTING_INFO"
    FAULT_LOST = "FAULT_LOST"
    FAULT_ON_DOCK = "FAULT_ON_DOCK"
    FAULT_ON_DOCK_CHARGED = "FAULT_ON_DOCK_CHARGED"
    FAULT_ON_DOCK_CHARGING = "FAULT_ON_DOCK_CHARGING"
    FAULT_REPLACE_ON_DOCK = "FAULT_REPLACE_ON_DOCK"
    FAULT_RETURN_TO_DOCK = "FAULT_RETURN_TO_DOCK"
    FAULT_RUNNING_DIAGNOSTIC = "FAULT_RUNNING_DIAGNOSTIC"
    FAULT_USER_RECOVERABLE = "FAULT_USER_RECOVERABLE"
    FULL_CLEAN_ABANDONED = "FULL_CLEAN_ABANDONED"
    FULL_CLEAN_ABORTED = "FULL_CLEAN_ABORTED"
    FULL_CLEAN_CHARGING = "FULL_CLEAN_CHARGING"
    FULL_CLEAN_DISCOVERING = "FULL_CLEAN_DISCOVERING"
    FULL_CLEAN_FINISHED = "FULL_CLEAN_FINISHED"
    FULL_CLEAN_INITIATED = "FULL_CLEAN_INITIATED"
    FULL_CLEAN_NEEDS_CHARGE = "FULL_CLEAN_NEEDS_CHARGE"
    FULL_CLEAN_PAUSED = "FULL_CLEAN_PAUSED"
    FULL_CLEAN_RUNNING = "FULL_CLEAN_RUNNING"
    FULL_CLEAN_TRAVERSING = "FULL_CLEAN_TRAVERSING"
    INACTIVE_CHARGED = "INACTIVE_CHARGED"
    INACTIVE_CHARGING = "INACTIVE_CHARGING"
    INACTIVE_DISCHARGING = "INACTIVE_DISCHARGING"
    MAPPING_ABORTED = "MAPPING_ABORTED"
    MAPPING_CHARGING = "MAPPING_CHARGING"
    MAPPING_FINISHED = "MAPPING_FINISHED"
    MAPPING_INITIATED = "MAPPING_INITIATED"
    MAPPING_NEEDS_CHARGE = "MAPPING_NEEDS_CHARGE"
    MAPPING_PAUSED = "MAPPING_PAUSED"
    MAPPING_RUNNING = "MAPPING_RUNNING"
    MACHINE_OFF = "MACHINE_OFF"


class VacuumEyePowerMode(Enum):
    """Dyson 360 Eye power mode."""

    QUIET = "halfPower"
    MAX = "fullPower"


class VacuumHeuristPowerMode(Enum):
    """Dyson 360 Heurist power mode."""

    QUIET = "1"
    HIGH = "2"
    MAX = "3"


class VacuumVisNavPowerMode(Enum):
    """Dyson 360 Heurist power mode."""

    AUTO = "1"
    QUICK = "2"
    QUIET = "3"
    BOOST = "4"


class CleaningType(Enum):
    """Vacuum cleaning type."""

    IMMEDIATE = "immediate"
    MANUAL = "manual"
    SCHEDULED = "scheduled"


class CleaningMode(Enum):
    """Vacuum cleaning mode."""

    GLOBAL = "global"
    ZONE_CONFIGURED = "zoneConfigured"<|MERGE_RESOLUTION|>--- conflicted
+++ resolved
@@ -1,11 +1,4 @@
-<<<<<<< HEAD
-"""Constants for Dyson Python library."""
-=======
 """Constants for Dyson Python library - Simplified for MQTT-focused usage."""
-
-from enum import Enum, auto
-from typing import Optional
->>>>>>> 3477bd57
 
 from enum import Enum, auto
 
