"""Constants for Dyson Python library - Simplified for MQTT-focused usage."""
from enum import Enum, auto
from typing import Optional

# =============================================================================
# DEVICE TYPE CONSTANTS - MQTT TOPIC FORMATION ONLY
# =============================================================================
# These constants are used ONLY for forming MQTT topics: {device_type}/{serial}/command
# Device classification and capability detection is handled by dynamic discovery

# Vacuum Robots (special cases - always use static mapping)
DEVICE_TYPE_360_EYE = "N223"
DEVICE_TYPE_360_HEURIST = "276"
DEVICE_TYPE_360_VIS_NAV = "277"
<<<<<<< HEAD
=======
DEVICE_TYPE_PURE_COOL_LINK_DESK = "469"  # DP01? DP02? This one's a bit older, and scraping the Dyson website is unclear
DEVICE_TYPE_PURE_COOL_DESK = "520"  # AM06? This one's also a bit older, and also hard to scrape off the Dyson website
DEVICE_TYPE_PURE_COOL_LINK = "475"  # TP02
DEVICE_TYPE_PURE_COOL = "438"  # TP04, TP07, TP09, TP11, PC1 - all variants merged, use same DysonPureCool class
DEVICE_TYPE_PURIFIER_COOL_K = "438K"  # Deprecated: use DEVICE_TYPE_PURE_COOL instead (kept for MQTT topic compatibility)
DEVICE_TYPE_PURIFIER_COOL_E = "438E"  # Deprecated: use DEVICE_TYPE_PURE_COOL instead (kept for MQTT topic compatibility)
DEVICE_TYPE_PURIFIER_COOL_M = "438M"  # Deprecated: use DEVICE_TYPE_PURE_COOL instead (kept for MQTT topic compatibility)
DEVICE_TYPE_PURE_HUMIDIFY_COOL = "358"  # PH01, PH02, PH03, PH04 - all variants merged, use same DysonPurifierHumidifyCool class
DEVICE_TYPE_PURIFIER_HUMIDIFY_COOL_K = "358K"  # Deprecated: use DEVICE_TYPE_PURE_HUMIDIFY_COOL instead (kept for MQTT topic compatibility)
DEVICE_TYPE_PURIFIER_HUMIDIFY_COOL_E = "358E"  # Deprecated: use DEVICE_TYPE_PURE_HUMIDIFY_COOL instead (kept for MQTT topic compatibility)
DEVICE_TYPE_PURE_HOT_COOL_LINK = "455"  # HP02
DEVICE_TYPE_PURE_HOT_COOL = "527"  # HP04, HP07, HP09 - all variants merged, use same DysonPureHotCool class
DEVICE_TYPE_PURIFIER_HOT_COOL_E = "527E"  # Deprecated: use DEVICE_TYPE_PURE_HOT_COOL instead (kept for MQTT topic compatibility)
DEVICE_TYPE_PURIFIER_HOT_COOL_K = "527K"  # Deprecated: use DEVICE_TYPE_PURE_HOT_COOL instead (kept for MQTT topic compatibility)
DEVICE_TYPE_PURIFIER_HOT_COOL_M = "527M"  # Deprecated: use DEVICE_TYPE_PURE_HOT_COOL instead (kept for MQTT topic compatibility)
DEVICE_TYPE_PURIFIER_BIG_QUIET = "664"  # BP02, BP03, and BP04
>>>>>>> 099ec576

# Modern Devices - Base Types (capability discovery handles classification)
DEVICE_TYPE_358 = "358"  # PH Series Pure Humidify+Cool Tower Fans
DEVICE_TYPE_438 = "438"  # TP Series Pure Cool Tower Fans
DEVICE_TYPE_527 = "527"  # HP Series Pure Hot+Cool Tower Fans
DEVICE_TYPE_664 = "664"  # BP Series Purifier Big+Quiet Tower Fans
DEVICE_TYPE_739 = "739"  # AM Series Pure Cool Desktop Tower Fans

# Legacy Devices (limited MQTT data - require static mapping)
DEVICE_TYPE_PURE_COOL_LINK = "475"  # TP02 Pure Cool Link
DEVICE_TYPE_PURE_COOL_LINK_DESK = "469"  # DP01/DP02 Pure Cool Link Desk
DEVICE_TYPE_PURE_HOT_COOL_LINK = "455"  # HP02 Pure Hot+Cool Link
DEVICE_TYPE_PURE_COOL_DESK = "520"  # AM06 Pure Cool Desk


def construct_device_type(base_type: str, variant: Optional[str] = None) -> str:
    """Construct device type string for MQTT topic formation.

    Args:
        base_type: Base device type (e.g., "438", "527", "358")
        variant: Optional regional variant (e.g., "K", "E", "M")

    Returns:
        Device type string for MQTT topics (e.g., "438K", "527E")

    Examples:
        construct_device_type("438", "K") → "438K"
        construct_device_type("527", "E") → "527E"
        construct_device_type("739") → "739"
    """
    if variant:
        return f"{base_type}{variant}"
    return base_type


# =============================================================================
# DEVICE TYPE NAMES - SIMPLIFIED MODEL IDENTIFICATION
# =============================================================================
DEVICE_TYPE_NAMES = {
    # Vacuum Robots
    DEVICE_TYPE_360_EYE: "360 Eye robot vacuum",
    DEVICE_TYPE_360_HEURIST: "360 Heurist robot vacuum",
    DEVICE_TYPE_360_VIS_NAV: "360 Vis Nav robot vacuum",
<<<<<<< HEAD
    # Modern Devices (capabilities discovered dynamically)
    DEVICE_TYPE_739: "AM Series Pure Cool Desktop Tower Fan",
    DEVICE_TYPE_438: "TP Series Pure Cool Tower Fan",
    DEVICE_TYPE_527: "HP Series Pure Hot+Cool Tower Fan",
    DEVICE_TYPE_358: "PH Series Pure Humidify+Cool Tower Fan",
    DEVICE_TYPE_664: "BP Series Purifier Big+Quiet Tower Fan",
    # Legacy Devices (static mapping required)
    DEVICE_TYPE_PURE_COOL_LINK: "TP02 Pure Cool Link",
    DEVICE_TYPE_PURE_COOL_LINK_DESK: "DP01/DP02 Pure Cool Link Desk",
    DEVICE_TYPE_PURE_HOT_COOL_LINK: "HP02 Pure Hot+Cool Link",
    DEVICE_TYPE_PURE_COOL_DESK: "AM06 Pure Cool Desk",
=======
    DEVICE_TYPE_PURE_COOL: "Pure Cool Series (TP04/TP07/TP09/TP11/PC1)",
    DEVICE_TYPE_PURIFIER_COOL_K: "Purifier Cool K Series (Deprecated - use Pure Cool)",
    DEVICE_TYPE_PURIFIER_COOL_E: "Purifier Cool E Series (Deprecated - use Pure Cool)",
    DEVICE_TYPE_PURIFIER_COOL_M: "Purifier Cool M Series (Deprecated - use Pure Cool)",
    DEVICE_TYPE_PURE_COOL_DESK: "Pure Cool Link Desk",
    DEVICE_TYPE_PURE_COOL_LINK: "Pure Cool Link",
    DEVICE_TYPE_PURE_COOL_LINK_DESK: "Pure Cool Link Desk",
    DEVICE_TYPE_PURE_HOT_COOL: "Pure Hot+Cool Series (HP04/HP07/HP09)",
    DEVICE_TYPE_PURIFIER_HOT_COOL_E: "Pure Hot+Cool E Series (Deprecated - use Pure Hot+Cool)",
    DEVICE_TYPE_PURE_HOT_COOL_LINK: "Pure Hot+Cool Link",
    DEVICE_TYPE_PURE_HUMIDIFY_COOL: "Pure Humidify+Cool Series (PH01/PH02/PH03/PH04)",
    DEVICE_TYPE_PURIFIER_HUMIDIFY_COOL_K: "Purifier Humidify+Cool K Series (Deprecated - use Pure Humidify+Cool)",
    DEVICE_TYPE_PURIFIER_HUMIDIFY_COOL_E: "Purifier Humidify+Cool E Series (Deprecated - use Pure Humidify+Cool)",
    DEVICE_TYPE_PURIFIER_HOT_COOL_K: "Purifier Hot+Cool K Series (Deprecated - use Pure Hot+Cool)",
    DEVICE_TYPE_PURIFIER_BIG_QUIET: "Purifier Big+Quiet Series"
>>>>>>> 099ec576
}

# =============================================================================
# BACKWARD COMPATIBILITY ALIASES - ESSENTIAL ONLY
# =============================================================================
# Critical aliases to maintain compatibility with major integrations
# All regional variants (E/K/M) are functionally identical - only MQTT topics differ

# AM12 compatibility
DEVICE_TYPE_PURE_COOL_AM12 = DEVICE_TYPE_739

# TP Series compatibility (all TP models map to base type for capability discovery)
DEVICE_TYPE_PURE_COOL = DEVICE_TYPE_438
# Note: Regional variants like TP07K, TP09E automatically handled by base type

# HP Series compatibility (all HP models map to base type for capability discovery)
DEVICE_TYPE_PURE_HOT_COOL = DEVICE_TYPE_527
# Note: Regional variants like HP07E, HP09K automatically handled by base type

# PH Series compatibility (all PH models map to base type for capability discovery)
DEVICE_TYPE_PURE_HUMIDIFY_COOL = DEVICE_TYPE_358
# Note: Regional variants like PH03K, PH04E automatically handled by base type

# BP Series compatibility
DEVICE_TYPE_PURIFIER_BIG_QUIET = DEVICE_TYPE_664

# =============================================================================
# MQTT TOPIC FAMILIES - DYNAMIC APPROACH
# =============================================================================
# Maps base MQTT topic prefixes to device families
# Use construct_device_type() to build specific device types with variants

MQTT_TOPIC_FAMILIES = {
    "739": ["AM Series", "Tower Fan"],
    "438": ["TP Series", "Pure Cool Purifiers (all regional variants: base, K, E, M)"],
    "527": [
        "HP Series",
        "Pure Hot+Cool Purifiers (all regional variants: base, E, K, M)",
    ],
    "358": [
        "PH Series",
        "Pure Humidify+Cool Purifiers (all regional variants: base, K, E)",
    ],
    "664": ["BP Series", "Purifier Big+Quiet"],
    "475": ["Legacy TP02", "Pure Cool Link"],
    "469": ["Legacy DP01/DP02", "Pure Cool Link Desk"],
    "455": ["Legacy HP02", "Pure Hot+Cool Link"],
    "520": ["Legacy AM06", "Pure Cool Desk"],
    "N223": ["360 Eye", "Robot Vacuum"],
    "276": ["360 Heurist", "Robot Vacuum"],
    "277": ["360 Vis Nav", "Robot Vacuum"],
}

# =============================================================================
# UNCHANGED CONSTANTS
# =============================================================================
# These constants remain unchanged as they're not related to device classification

ENVIRONMENTAL_OFF = -1
ENVIRONMENTAL_INIT = -2
ENVIRONMENTAL_FAIL = -3


class MessageType(Enum):
    """Update message type."""

    STATE = auto()
    ENVIRONMENTAL = auto()


class AirQualityTarget(Enum):
    """Air Quality Target."""

    OFF = "OFF"
    GOOD = "0004"
    SENSITIVE = "0003"
    DEFAULT = "0002"
    VERY_SENSITIVE = "0001"


class HumidifyOscillationMode(Enum):
    """Pure Humidify+Cool oscillation mode."""

    DEGREE_45 = "0045"
    DEGREE_90 = "0090"
    BREEZE = "BRZE"
    CUST = "CUST"


class Tilt(Enum):
    """Pure Humidify+Cool oscillation mode."""

    DEGREE_0 = "0000"
    DEGREE_25 = "0025"
    DEGREE_50 = "0050"
    BREEZE = "0359"


class WaterHardness(Enum):
    """Water Hardness."""

    SOFT = "Soft"
    MEDIUM = "Medium"
    HARD = "Hard"


class VacuumState(Enum):
    """Dyson vacuum state."""

    FAULT_CALL_HELPLINE = "FAULT_CALL_HELPLINE"
    FAULT_CONTACT_HELPLINE = "FAULT_CONTACT_HELPLINE"
    FAULT_CRITICAL = "FAULT_CRITICAL"
    FAULT_GETTING_INFO = "FAULT_GETTING_INFO"
    FAULT_LOST = "FAULT_LOST"
    FAULT_ON_DOCK = "FAULT_ON_DOCK"
    FAULT_ON_DOCK_CHARGED = "FAULT_ON_DOCK_CHARGED"
    FAULT_ON_DOCK_CHARGING = "FAULT_ON_DOCK_CHARGING"
    FAULT_REPLACE_ON_DOCK = "FAULT_REPLACE_ON_DOCK"
    FAULT_RETURN_TO_DOCK = "FAULT_RETURN_TO_DOCK"
    FAULT_RUNNING_DIAGNOSTIC = "FAULT_RUNNING_DIAGNOSTIC"
    FAULT_USER_RECOVERABLE = "FAULT_USER_RECOVERABLE"
    FULL_CLEAN_ABANDONED = "FULL_CLEAN_ABANDONED"
    FULL_CLEAN_ABORTED = "FULL_CLEAN_ABORTED"
    FULL_CLEAN_CHARGING = "FULL_CLEAN_CHARGING"
    FULL_CLEAN_DISCOVERING = "FULL_CLEAN_DISCOVERING"
    FULL_CLEAN_FINISHED = "FULL_CLEAN_FINISHED"
    FULL_CLEAN_INITIATED = "FULL_CLEAN_INITIATED"
    FULL_CLEAN_NEEDS_CHARGE = "FULL_CLEAN_NEEDS_CHARGE"
    FULL_CLEAN_PAUSED = "FULL_CLEAN_PAUSED"
    FULL_CLEAN_RUNNING = "FULL_CLEAN_RUNNING"
    FULL_CLEAN_TRAVERSING = "FULL_CLEAN_TRAVERSING"
    INACTIVE_CHARGED = "INACTIVE_CHARGED"
    INACTIVE_CHARGING = "INACTIVE_CHARGING"
    INACTIVE_DISCHARGING = "INACTIVE_DISCHARGING"
    MAPPING_ABORTED = "MAPPING_ABORTED"
    MAPPING_CHARGING = "MAPPING_CHARGING"
    MAPPING_FINISHED = "MAPPING_FINISHED"
    MAPPING_INITIATED = "MAPPING_INITIATED"
    MAPPING_NEEDS_CHARGE = "MAPPING_NEEDS_CHARGE"
    MAPPING_PAUSED = "MAPPING_PAUSED"
    MAPPING_RUNNING = "MAPPING_RUNNING"


class VacuumEyePowerMode(Enum):
    """Dyson 360 Eye power mode."""

    QUIET = "halfPower"
    MAX = "fullPower"


class VacuumHeuristPowerMode(Enum):
    """Dyson 360 Heurist power mode."""

    QUIET = "1"
    HIGH = "2"
    MAX = "3"


class VacuumVisNavPowerMode(Enum):
    """Dyson 360 Heurist power mode."""

    AUTO = "1"
    QUICK = "2"
    QUIET = "3"
    BOOST = "4"


class CleaningType(Enum):
    """Vacuum cleaning type."""

    IMMEDIATE = "immediate"
    MANUAL = "manual"
    SCHEDULED = "scheduled"


class CleaningMode(Enum):
    """Vacuum cleaning mode."""

    GLOBAL = "global"
    ZONE_CONFIGURED = "zoneConfigured"<|MERGE_RESOLUTION|>--- conflicted
+++ resolved
@@ -12,25 +12,6 @@
 DEVICE_TYPE_360_EYE = "N223"
 DEVICE_TYPE_360_HEURIST = "276"
 DEVICE_TYPE_360_VIS_NAV = "277"
-<<<<<<< HEAD
-=======
-DEVICE_TYPE_PURE_COOL_LINK_DESK = "469"  # DP01? DP02? This one's a bit older, and scraping the Dyson website is unclear
-DEVICE_TYPE_PURE_COOL_DESK = "520"  # AM06? This one's also a bit older, and also hard to scrape off the Dyson website
-DEVICE_TYPE_PURE_COOL_LINK = "475"  # TP02
-DEVICE_TYPE_PURE_COOL = "438"  # TP04, TP07, TP09, TP11, PC1 - all variants merged, use same DysonPureCool class
-DEVICE_TYPE_PURIFIER_COOL_K = "438K"  # Deprecated: use DEVICE_TYPE_PURE_COOL instead (kept for MQTT topic compatibility)
-DEVICE_TYPE_PURIFIER_COOL_E = "438E"  # Deprecated: use DEVICE_TYPE_PURE_COOL instead (kept for MQTT topic compatibility)
-DEVICE_TYPE_PURIFIER_COOL_M = "438M"  # Deprecated: use DEVICE_TYPE_PURE_COOL instead (kept for MQTT topic compatibility)
-DEVICE_TYPE_PURE_HUMIDIFY_COOL = "358"  # PH01, PH02, PH03, PH04 - all variants merged, use same DysonPurifierHumidifyCool class
-DEVICE_TYPE_PURIFIER_HUMIDIFY_COOL_K = "358K"  # Deprecated: use DEVICE_TYPE_PURE_HUMIDIFY_COOL instead (kept for MQTT topic compatibility)
-DEVICE_TYPE_PURIFIER_HUMIDIFY_COOL_E = "358E"  # Deprecated: use DEVICE_TYPE_PURE_HUMIDIFY_COOL instead (kept for MQTT topic compatibility)
-DEVICE_TYPE_PURE_HOT_COOL_LINK = "455"  # HP02
-DEVICE_TYPE_PURE_HOT_COOL = "527"  # HP04, HP07, HP09 - all variants merged, use same DysonPureHotCool class
-DEVICE_TYPE_PURIFIER_HOT_COOL_E = "527E"  # Deprecated: use DEVICE_TYPE_PURE_HOT_COOL instead (kept for MQTT topic compatibility)
-DEVICE_TYPE_PURIFIER_HOT_COOL_K = "527K"  # Deprecated: use DEVICE_TYPE_PURE_HOT_COOL instead (kept for MQTT topic compatibility)
-DEVICE_TYPE_PURIFIER_HOT_COOL_M = "527M"  # Deprecated: use DEVICE_TYPE_PURE_HOT_COOL instead (kept for MQTT topic compatibility)
-DEVICE_TYPE_PURIFIER_BIG_QUIET = "664"  # BP02, BP03, and BP04
->>>>>>> 099ec576
 
 # Modern Devices - Base Types (capability discovery handles classification)
 DEVICE_TYPE_358 = "358"  # PH Series Pure Humidify+Cool Tower Fans
@@ -74,7 +55,6 @@
     DEVICE_TYPE_360_EYE: "360 Eye robot vacuum",
     DEVICE_TYPE_360_HEURIST: "360 Heurist robot vacuum",
     DEVICE_TYPE_360_VIS_NAV: "360 Vis Nav robot vacuum",
-<<<<<<< HEAD
     # Modern Devices (capabilities discovered dynamically)
     DEVICE_TYPE_739: "AM Series Pure Cool Desktop Tower Fan",
     DEVICE_TYPE_438: "TP Series Pure Cool Tower Fan",
@@ -86,23 +66,6 @@
     DEVICE_TYPE_PURE_COOL_LINK_DESK: "DP01/DP02 Pure Cool Link Desk",
     DEVICE_TYPE_PURE_HOT_COOL_LINK: "HP02 Pure Hot+Cool Link",
     DEVICE_TYPE_PURE_COOL_DESK: "AM06 Pure Cool Desk",
-=======
-    DEVICE_TYPE_PURE_COOL: "Pure Cool Series (TP04/TP07/TP09/TP11/PC1)",
-    DEVICE_TYPE_PURIFIER_COOL_K: "Purifier Cool K Series (Deprecated - use Pure Cool)",
-    DEVICE_TYPE_PURIFIER_COOL_E: "Purifier Cool E Series (Deprecated - use Pure Cool)",
-    DEVICE_TYPE_PURIFIER_COOL_M: "Purifier Cool M Series (Deprecated - use Pure Cool)",
-    DEVICE_TYPE_PURE_COOL_DESK: "Pure Cool Link Desk",
-    DEVICE_TYPE_PURE_COOL_LINK: "Pure Cool Link",
-    DEVICE_TYPE_PURE_COOL_LINK_DESK: "Pure Cool Link Desk",
-    DEVICE_TYPE_PURE_HOT_COOL: "Pure Hot+Cool Series (HP04/HP07/HP09)",
-    DEVICE_TYPE_PURIFIER_HOT_COOL_E: "Pure Hot+Cool E Series (Deprecated - use Pure Hot+Cool)",
-    DEVICE_TYPE_PURE_HOT_COOL_LINK: "Pure Hot+Cool Link",
-    DEVICE_TYPE_PURE_HUMIDIFY_COOL: "Pure Humidify+Cool Series (PH01/PH02/PH03/PH04)",
-    DEVICE_TYPE_PURIFIER_HUMIDIFY_COOL_K: "Purifier Humidify+Cool K Series (Deprecated - use Pure Humidify+Cool)",
-    DEVICE_TYPE_PURIFIER_HUMIDIFY_COOL_E: "Purifier Humidify+Cool E Series (Deprecated - use Pure Humidify+Cool)",
-    DEVICE_TYPE_PURIFIER_HOT_COOL_K: "Purifier Hot+Cool K Series (Deprecated - use Pure Hot+Cool)",
-    DEVICE_TYPE_PURIFIER_BIG_QUIET: "Purifier Big+Quiet Series"
->>>>>>> 099ec576
 }
 
 # =============================================================================
@@ -244,6 +207,7 @@
     MAPPING_NEEDS_CHARGE = "MAPPING_NEEDS_CHARGE"
     MAPPING_PAUSED = "MAPPING_PAUSED"
     MAPPING_RUNNING = "MAPPING_RUNNING"
+    MACHINE_OFF = "MACHINE_OFF"
 
 
 class VacuumEyePowerMode(Enum):
