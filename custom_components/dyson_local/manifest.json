--- conflicted
+++ resolved
@@ -8,9 +8,5 @@
     "import_executor": true,
     "iot_class": "local_push",
     "issue_tracker": "https://github.com/libdyson-wg/ha-dyson/issues",
-<<<<<<< HEAD
-    "version": "2.0.0-alpha"
-=======
     "version": "2.0.0-alpha.1"
->>>>>>> 3477bd57
 }