"""Support for Dyson devices."""

import logging

<<<<<<< HEAD
from homeassistant.config_entries import ConfigEntry
from homeassistant.core import HomeAssistant

from .cloud.const import CONF_REGION
from .cloud.manager import async_setup_account
from .const import DATA_COORDINATORS, DATA_DEVICES, DATA_DISCOVERY, DOMAIN
from .device_manager import DysonDeviceManager
=======
from homeassistant.components.zeroconf import async_get_instance
from homeassistant.config_entries import SOURCE_DISCOVERY, ConfigEntry
from homeassistant.const import CONF_HOST, EVENT_HOMEASSISTANT_STOP
from homeassistant.core import HomeAssistant, callback
from homeassistant.exceptions import ConfigEntryNotReady
from homeassistant.helpers.entity import Entity
from homeassistant.helpers.update_coordinator import DataUpdateCoordinator, UpdateFailed

from .cloud.const import CONF_AUTH, CONF_REGION, DATA_ACCOUNT, DATA_DEVICES
from .const import (
    CONF_CREDENTIAL,
    CONF_DEVICE_TYPE,
    CONF_SERIAL,
    DATA_COORDINATORS,
    DATA_DEVICES,
    DATA_DISCOVERY,
    DOMAIN,
)
from .vendor.libdyson import (
    Dyson360Eye,
    Dyson360Heurist,
    Dyson360VisNav,
    DysonPureHotCool,
    DysonPureHotCoolLink,
    DysonPurifierHumidifyCool,
    MessageType,
    get_device,
)
from .vendor.libdyson.cloud import DysonAccount, DysonAccountCN
from .vendor.libdyson.discovery import DysonDiscovery
from .vendor.libdyson.dyson_device import DysonDevice
from .vendor.libdyson.exceptions import (
    DysonException,
    DysonInvalidAuth,
    DysonLoginFailure,
    DysonNetworkError,
)
>>>>>>> 55ace4ec

_LOGGER = logging.getLogger(__name__)

PLATFORMS = ["camera"]


async def async_setup(hass: HomeAssistant, config: dict) -> bool:
    """Set up Dyson integration."""
    hass.data[DOMAIN] = {
        DATA_DEVICES: {},
        DATA_COORDINATORS: {},
        DATA_DISCOVERY: None,
<<<<<<< HEAD
        "discovery_count": 0,
        "device_ips": {},
=======
        "discovery_count": 0,  # Track how many entries use discovery
        "device_ips": {},  # Cache of device serial -> IP mappings
>>>>>>> 55ace4ec
    }
    return True


<<<<<<< HEAD
async def async_setup_entry(hass: HomeAssistant, entry: ConfigEntry) -> bool:
    """Set up Dyson from a config entry."""
    _LOGGER.debug("Setting up entry: %s", entry.entry_id)

    # Handle cloud accounts
    if CONF_REGION in entry.data:
        return await async_setup_account(hass, entry)

    # Handle local devices
    device_manager = DysonDeviceManager(hass)
    return await device_manager.async_setup_entry(entry)


async def async_unload_entry(hass: HomeAssistant, entry: ConfigEntry) -> bool:
    """Unload Dyson entry."""
    _LOGGER.debug("Unloading entry: %s", entry.entry_id)
=======
async def async_setup_account(hass: HomeAssistant, entry: ConfigEntry) -> bool:
    """Set up a MyDyson Account."""
    _LOGGER.debug("Setting up MyDyson Account for region: %s", entry.data[CONF_REGION])

    if entry.data[CONF_REGION] == "CN":
        account = DysonAccountCN(entry.data[CONF_AUTH])
    else:
        account = DysonAccount(entry.data[CONF_AUTH])
    try:
        _LOGGER.debug("Calling account.devices() to get device list")
        devices = await hass.async_add_executor_job(account.devices)
        _LOGGER.debug("Retrieved %d devices from cloud", len(devices))
    except DysonNetworkError:
        _LOGGER.error("Cannot connect to Dyson cloud service.")
        raise ConfigEntryNotReady
    except DysonInvalidAuth:
        _LOGGER.error("Invalid authentication credentials for Dyson cloud service.")
        raise ConfigEntryNotReady
    except Exception as e:
        _LOGGER.error("Unexpected error retrieving devices: %s", str(e))
        raise ConfigEntryNotReady

    _LOGGER.debug("Starting device discovery flows for %d devices", len(devices))
    for device in devices:
        _LOGGER.debug("Creating discovery flow for device: %s (ProductType: %s)",
                      device.name, device.product_type)
        hass.async_create_task(
            hass.config_entries.flow.async_init(
                DOMAIN,
                context={"source": SOURCE_DISCOVERY},
                data=device,
            )
        )

    hass.data[DOMAIN][entry.entry_id] = {
        DATA_ACCOUNT: account,
        DATA_DEVICES: devices,
    }

    await hass.config_entries.async_forward_entry_setups(entry, PLATFORMS)
    return True


async def async_setup_entry(hass: HomeAssistant, entry: ConfigEntry) -> bool:
    """Set up Dyson from a config entry."""
    _LOGGER.debug("Setting up entry: %s", entry.entry_id)
    
    if CONF_REGION in entry.data:
        return await async_setup_account(hass, entry)

    device = get_device(
        entry.data[CONF_SERIAL],
        entry.data[CONF_CREDENTIAL],
        entry.data[CONF_DEVICE_TYPE],
    )
    
    # Ensure device is disconnected before attempting to connect
    # This is important for reload scenarios
    try:
        await hass.async_add_executor_job(device.disconnect)
        _LOGGER.debug("Disconnected device %s before setup", device.serial)
        # Give a moment for the disconnection to complete
        await asyncio.sleep(0.2)
    except Exception as e:
        # Device might not have been connected, which is fine
        _LOGGER.debug("Device %s was not connected during setup (expected): %s", device.serial, e)

    if (not isinstance(device, Dyson360Eye)
            and not isinstance(device, Dyson360Heurist)
            and not isinstance(device, Dyson360VisNav)):
        # Set up coordinator
        async def async_update_data():
            """Poll environmental data from the device."""
            try:
                await hass.async_add_executor_job(device.request_environmental_data)
            except DysonException as err:
                raise UpdateFailed("Failed to request environmental data") from err

        coordinator = DataUpdateCoordinator(
            hass,
            _LOGGER,
            name=f"environmental_{device.serial}",
            update_method=async_update_data,
            update_interval=ENVIRONMENTAL_DATA_UPDATE_INTERVAL,
            config_entry=entry,
        )
        _LOGGER.debug("Created coordinator for device %s", device.serial)
    else:
        coordinator = None
        _LOGGER.debug("No coordinator needed for vacuum device %s", device.serial)

    def setup_entry(host: str, is_discovery: bool = True) -> bool:
        _LOGGER.debug("setup_entry called for device %s at %s (discovery: %s)", device.serial, host, is_discovery)
        
        # Check if device is already connected and disconnect if necessary
        try:
            if hasattr(device, 'is_connected') and device.is_connected:
                _LOGGER.debug("Device %s already connected, disconnecting first", device.serial)
                device.disconnect()
        except Exception as e:
            _LOGGER.debug("Error checking/disconnecting device %s: %s", device.serial, e)
        
        try:
            device.connect(host)
            _LOGGER.debug("Successfully connected to device %s at %s", device.serial, host)
            
            # Cache the IP address for this device for future use
            if is_discovery and host:
                if "device_ips" not in hass.data[DOMAIN]:
                    hass.data[DOMAIN]["device_ips"] = {}
                hass.data[DOMAIN]["device_ips"][device.serial] = host
                _LOGGER.debug("Cached IP %s for device %s", host, device.serial)
            
        except DysonException as e:
            if is_discovery:
                _LOGGER.error(
                    "Failed to connect to device %s at %s: %s",
                    device.serial,
                    host,
                    str(e),
                )
                return False
            _LOGGER.error("Failed to connect to device %s at %s during setup: %s", device.serial, host, str(e))
            raise ConfigEntryNotReady from e
        
        # Store device and coordinator data
        hass.data[DOMAIN][DATA_DEVICES][entry.entry_id] = device
        hass.data[DOMAIN][DATA_COORDINATORS][entry.entry_id] = coordinator
        _LOGGER.debug("Stored device %s and coordinator in hass.data", device.serial)
        
        # Set up platforms
        try:
            platforms = _async_get_platforms(device)
            _LOGGER.debug("Setting up platforms for %s: %s", device.serial, platforms)
            asyncio.run_coroutine_threadsafe(
                hass.config_entries.async_forward_entry_setups(entry, platforms), hass.loop
            ).result()
            _LOGGER.debug("Successfully set up platforms for %s", device.serial)
        except Exception as e:
            _LOGGER.error("Failed to set up platforms for %s: %s", device.serial, str(e))
            # Clean up on platform setup failure
            hass.data[DOMAIN][DATA_DEVICES].pop(entry.entry_id, None)
            hass.data[DOMAIN][DATA_COORDINATORS].pop(entry.entry_id, None)
            try:
                device.disconnect()
            except Exception:
                pass
            if not is_discovery:
                raise ConfigEntryNotReady from e
            return False
        
        _LOGGER.debug("setup_entry completed successfully for device %s", device.serial)
        return True

    host = entry.data.get(CONF_HOST)
    if host:
        _LOGGER.debug("Setting up device %s with static host: %s", device.serial, host)
        result = await hass.async_add_executor_job(
            partial(setup_entry, host, is_discovery=False)
        )
        if not result:
            _LOGGER.error("Failed to set up device %s with static host", device.serial)
            raise ConfigEntryNotReady
    else:
        _LOGGER.debug("Setting up device %s with discovery", device.serial)
        discovery = hass.data[DOMAIN][DATA_DISCOVERY]
        if discovery is None:
            discovery = DysonDiscovery()
            hass.data[DOMAIN][DATA_DISCOVERY] = discovery
            _LOGGER.debug("Starting dyson discovery")
            discovery.start_discovery(await async_get_instance(hass))

            def stop_discovery(_):
                _LOGGER.debug("Stopping dyson discovery")
                discovery.stop_discovery()

            hass.bus.async_listen_once(EVENT_HOMEASSISTANT_STOP, stop_discovery)
        
        # Always check for and restore preserved discovered devices (for reload scenarios)
        # This should happen whether discovery is new or existing
        preserved_discovered = hass.data[DOMAIN].pop("preserved_discovered", {})
        if preserved_discovered:
            _LOGGER.debug("Restoring preserved discovered devices: %s", list(preserved_discovered.keys()))
            with discovery._lock:
                # Merge preserved devices with any currently discovered devices
                discovery._discovered.update(preserved_discovered)
        else:
            _LOGGER.debug("No preserved discovered devices found to restore")
        
        # Increment discovery usage count
        if "discovery_count" not in hass.data[DOMAIN]:
            hass.data[DOMAIN]["discovery_count"] = 0
        hass.data[DOMAIN]["discovery_count"] += 1
        _LOGGER.debug("Discovery count is now: %d", hass.data[DOMAIN]["discovery_count"])

        # Register device with discovery service with enhanced handling
        await _async_register_device_with_discovery(hass, discovery, device, setup_entry, entry)
        _LOGGER.debug("Device %s registration with discovery completed", device.serial)

    _LOGGER.debug("Successfully completed setup for entry: %s", entry.entry_id)
    
    # For discovery-based devices, we might not have immediate connection
    # The device will connect when discovered, so don't fail here
    if entry.data.get(CONF_HOST) and entry.entry_id not in hass.data[DOMAIN][DATA_DEVICES]:
        # Only fail for static host devices that should have connected immediately
        _LOGGER.error("Device setup verification failed - device %s not found in data after setup", device.serial)
        raise ConfigEntryNotReady
    
    return True


async def async_unload_entry(hass: HomeAssistant, entry: ConfigEntry) -> bool:
    """Unload Dyson local."""
    _LOGGER.debug("Unloading entry: %s", entry.entry_id)
    
    # Ensure domain data exists
    if DOMAIN not in hass.data:
        _LOGGER.warning("Domain data not found during unload - integration may have already been removed")
        return True
    
    # Handle cloud account entries (MyDyson accounts)
    if CONF_REGION in entry.data:
        _LOGGER.debug("Unloading cloud account entry: %s", entry.entry_id)
        # Unload camera platform for cloud accounts
        unload_ok = await hass.config_entries.async_unload_platforms(entry, PLATFORMS)
        if unload_ok and entry.entry_id in hass.data[DOMAIN]:
            hass.data[DOMAIN].pop(entry.entry_id)
        return unload_ok
    
    # Ensure sub-dictionaries exist for device entries
    if DATA_DEVICES not in hass.data[DOMAIN]:
        hass.data[DOMAIN][DATA_DEVICES] = {}
    if DATA_COORDINATORS not in hass.data[DOMAIN]:
        hass.data[DOMAIN][DATA_COORDINATORS] = {}
    if "discovery_count" not in hass.data[DOMAIN]:
        hass.data[DOMAIN]["discovery_count"] = 0
    
    # Check if the entry exists in our data
    if entry.entry_id not in hass.data[DOMAIN][DATA_DEVICES]:
        _LOGGER.debug("Entry %s not found in devices data during unload - this is normal during reload operations", entry.entry_id)
        # For missing entries, just return True since there's nothing to unload
        # Don't try to unload platforms as they may not have been properly loaded
        return True
    
    device: DysonDevice = hass.data[DOMAIN][DATA_DEVICES][entry.entry_id]
    
    # Get the platforms that should be unloaded based on device type
    expected_platforms = _async_get_platforms(device)
    _LOGGER.debug("Expected platforms for %s: %s", entry.entry_id, expected_platforms)
    
    # Instead of trying to unload platforms that may not have been loaded,
    # let's be more conservative and only unload if we're confident they exist
    unload_ok = True
    
    try:
        # Try to unload all expected platforms at once
        platforms_unload_result = await hass.config_entries.async_unload_platforms(entry, expected_platforms)
        _LOGGER.debug("Platforms unload result for %s: %s", entry.entry_id, platforms_unload_result)
        unload_ok = platforms_unload_result
        
        # If platforms were successfully unloaded, give extra time for entity cleanup
        if platforms_unload_result:
            _LOGGER.debug("Allowing time for entity cleanup after platform unload")
            await asyncio.sleep(0.5)
        
    except ValueError as e:
        if "never loaded" in str(e).lower():
            _LOGGER.debug("Platforms were never loaded for entry %s - considering unload successful", entry.entry_id)
            # This is actually a successful scenario during reload - the platforms weren't loaded
            unload_ok = True
        else:
            _LOGGER.warning("ValueError during platform unload for entry %s: %s", entry.entry_id, e)
            # For other ValueErrors, we'll still consider it successful to avoid blocking the unload
            unload_ok = True
    except Exception as e:
        _LOGGER.warning("Error unloading platforms for entry %s (continuing with cleanup): %s", entry.entry_id, e)
        # Even if platform unload fails, continue with the rest of the cleanup
        unload_ok = True

    # Always proceed with cleanup, even if platform unload had issues
    
    # Handle discovery cleanup BEFORE removing device from DATA_DEVICES
    # This ensures the preservation logic can properly check for other devices
    _LOGGER.debug("Checking if entry uses discovery - CONF_HOST: %s", entry.data.get(CONF_HOST))
    if entry.data.get(CONF_HOST) is None:  # Only if using discovery
        _LOGGER.debug("Entry uses discovery, handling discovery cleanup")
        hass.data[DOMAIN]["discovery_count"] = max(0, hass.data[DOMAIN]["discovery_count"] - 1)
        _LOGGER.debug("Discovery count after decrement: %d", hass.data[DOMAIN]["discovery_count"])
        
        # Always preserve discovered devices during reload, even if discovery service continues running
        discovery = hass.data[DOMAIN][DATA_DISCOVERY]
        _LOGGER.debug("Discovery service exists: %s", discovery is not None)
        if discovery:
            try:
                # Save discovered devices before any cleanup
                # This prevents losing device IP addresses during reload
                saved_discovered = {}
                with discovery._lock:
                    saved_discovered = discovery._discovered.copy()
                    _LOGGER.debug("Discovery service _discovered contents: %s", dict(discovery._discovered))
                    _LOGGER.debug("Discovery service _registered contents: %s", dict(discovery._registered))
                
                _LOGGER.debug("Saved discovered devices during unload: %s", list(saved_discovered.keys()))
                
                # Always preserve discovered devices for potential reload
                # This ensures that devices can reconnect immediately after reload
                if saved_discovered:
                    _LOGGER.debug("Preserving discovered devices for potential reload: %s", list(saved_discovered.keys()))
                    # Store the discovered devices in hass.data for potential reuse
                    hass.data[DOMAIN]["preserved_discovered"] = saved_discovered
                else:
                    _LOGGER.debug("No discovered devices to preserve")
                
            except Exception as e:
                _LOGGER.warning("Error preserving discovery data: %s", e)
        
        # Only stop discovery service if no other devices are using it
        if hass.data[DOMAIN]["discovery_count"] <= 0:
            _LOGGER.debug("Stopping dyson discovery - no more devices using it")
            if discovery:
                try:
                    await hass.async_add_executor_job(discovery.stop_discovery)
                    _LOGGER.debug("Successfully stopped discovery service")
                except Exception as e:
                    _LOGGER.warning("Error stopping discovery: %s", e)
                hass.data[DOMAIN][DATA_DISCOVERY] = None
            hass.data[DOMAIN]["discovery_count"] = 0
        else:
            _LOGGER.debug("Discovery service continues running - %d devices still using it", hass.data[DOMAIN]["discovery_count"])
    else:
        _LOGGER.debug("Entry uses static host, skipping discovery cleanup")
    
    # Clean up coordinator
    coordinator = hass.data[DOMAIN][DATA_COORDINATORS].pop(entry.entry_id, None)
    if coordinator:
        try:
            # Stop the coordinator if it's running
            if hasattr(coordinator, 'async_shutdown'):
                await coordinator.async_shutdown()
            _LOGGER.debug("Successfully shut down coordinator for %s", device.serial)
        except Exception as e:
            _LOGGER.warning("Error shutting down coordinator for %s: %s", device.serial, e)
    
    # Remove from data dictionaries
    hass.data[DOMAIN][DATA_DEVICES].pop(entry.entry_id, None)
    
    # Disconnect device
    try:
        await hass.async_add_executor_job(device.disconnect)
        _LOGGER.debug("Successfully disconnected device %s", device.serial)
    except Exception as e:
        _LOGGER.warning("Error disconnecting device %s: %s", device.serial, e)
    
    # Give the device a moment to fully disconnect before returning
    # This helps prevent connection issues during immediate reload
    await asyncio.sleep(0.1)
    
    # Ensure entity registry has time to process the unload
    # This is critical for proper entity lifecycle during reload
    await asyncio.sleep(0.4)
    
    _LOGGER.debug("Completed unload for entry %s (device: %s)", entry.entry_id, device.serial if 'device' in locals() else 'unknown')
    return True  # Always return True since we completed cleanup


async def async_reload_entry(hass: HomeAssistant, entry: ConfigEntry) -> bool:
    """Reload Dyson entry."""
    _LOGGER.debug("Reloading entry: %s", entry.entry_id)
    
    # Unload the entry first
    unload_result = await async_unload_entry(hass, entry)
    if not unload_result:
        _LOGGER.error("Failed to unload entry %s during reload", entry.entry_id)
        return False
    
    # Add a longer delay to ensure complete cleanup and entity registry processing
    # This is critical for proper entity lifecycle management during reload
    await asyncio.sleep(1.5)
    
    # Set up the entry again
    try:
        setup_result = await async_setup_entry(hass, entry)
        if not setup_result:
            _LOGGER.error("Failed to set up entry %s during reload", entry.entry_id)
            return False
    except Exception as e:
        _LOGGER.error("Exception during setup of entry %s during reload: %s", entry.entry_id, e)
        return False
    
    _LOGGER.debug("Successfully reloaded entry: %s", entry.entry_id)
    return True
>>>>>>> 55ace4ec

    # Handle cloud accounts
    if CONF_REGION in entry.data:
        unload_ok = await hass.config_entries.async_unload_platforms(entry, PLATFORMS)
        if unload_ok and entry.entry_id in hass.data[DOMAIN]:
            hass.data[DOMAIN].pop(entry.entry_id)
        return unload_ok

    # Handle local devices
    device_manager = DysonDeviceManager(hass)
    return await device_manager.async_unload_entry(entry)


<<<<<<< HEAD
async def async_reload_entry(hass: HomeAssistant, entry: ConfigEntry) -> bool:
    """Reload Dyson entry."""
    _LOGGER.debug("Reloading entry: %s", entry.entry_id)
=======
    async def async_will_remove_from_hass(self) -> None:
        """Call when entity will be removed from hass."""
        try:
            self._device.remove_message_listener(self._on_message)
        except Exception as e:
            _LOGGER.debug("Error removing message listener for %s: %s", self.unique_id, e)

    def _on_message(self, message_type: MessageType) -> None:
        if self._MESSAGE_TYPE is None or message_type == self._MESSAGE_TYPE:
            self.schedule_update_ha_state()
>>>>>>> 55ace4ec

    unload_result = await async_unload_entry(hass, entry)
    if not unload_result:
        _LOGGER.error("Failed to unload entry %s during reload", entry.entry_id)
        return False

    # Add delay to ensure complete cleanup
    import asyncio

    await asyncio.sleep(1)

<<<<<<< HEAD
    return await async_setup_entry(hass, entry)
=======
    @property
    def device_info(self) -> dict:
        """Return device info of the entity."""
        return {
            "identifiers": {(DOMAIN, self._device.serial)},
            "name": self._name,
            "manufacturer": "Dyson",
            "model": self._device.device_type,
        }

async def _async_register_device_with_discovery(
    hass: HomeAssistant, discovery: DysonDiscovery, device: DysonDevice, setup_entry, entry: ConfigEntry
) -> None:
    """Register device with discovery service with enhanced handling."""
    _LOGGER.debug("Registering device %s with discovery service", device.serial)
    
    # Check what devices are currently discovered
    with discovery._lock:
        discovered_devices = list(discovery._discovered.keys())
        _LOGGER.debug("Currently discovered devices: %s", discovered_devices)
        
        if device.serial in discovery._discovered:
            discovered_ip = discovery._discovered[device.serial]
            _LOGGER.debug("Device %s already discovered at %s, should trigger immediate callback", device.serial, discovered_ip)
    
    # Register the device with discovery
    await hass.async_add_executor_job(
        discovery.register_device, device, setup_entry
    )
    _LOGGER.debug("Registered device %s with discovery", device.serial)
    
    # Give discovery a moment to potentially call the setup callback
    # In case the device was already discovered
    await asyncio.sleep(0.5)
    
    # Check if the device was actually connected
    if entry.entry_id not in hass.data[DOMAIN][DATA_DEVICES]:
        # Check if we have a cached IP for this device
        device_ips = hass.data[DOMAIN].get("device_ips", {})
        if device.serial in device_ips:
            cached_ip = device_ips[device.serial]
            _LOGGER.debug("Found cached IP %s for device %s, attempting connection", cached_ip, device.serial)
            try:
                # Call setup_entry directly with the cached IP
                result = await hass.async_add_executor_job(
                    partial(setup_entry, cached_ip, is_discovery=True)
                )
                if result:
                    _LOGGER.debug("Successfully connected device %s via cached IP", device.serial)
                else:
                    _LOGGER.warning("Failed to connect device %s via cached IP", device.serial)
            except Exception as e:
                _LOGGER.error("Error attempting cached IP connection for device %s: %s", device.serial, e)
        else:
            # Check if we have preserved discovered data as fallback
            preserved_discovered = hass.data[DOMAIN].get("preserved_discovered", {})
            if device.serial in preserved_discovered:
                discovered_ip = preserved_discovered[device.serial]
                _LOGGER.debug("Found device %s at IP %s in preserved discovery data, attempting connection", device.serial, discovered_ip)
                try:
                    # Call setup_entry directly with the preserved IP
                    result = await hass.async_add_executor_job(
                        partial(setup_entry, discovered_ip, is_discovery=True)
                    )
                    if result:
                        _LOGGER.debug("Successfully connected device %s via preserved discovery IP", device.serial)
                    else:
                        _LOGGER.warning("Failed to connect device %s via preserved discovery IP", device.serial)
                except Exception as e:
                    _LOGGER.error("Error attempting preserved discovery connection for device %s: %s", device.serial, e)
            else:
                _LOGGER.info("Device %s will connect when discovered by the discovery service", device.serial)
                # For discovery-based devices, this is normal - they connect when discovered
                # Don't treat this as an error, the device will connect when found
>>>>>>> 55ace4ec
<|MERGE_RESOLUTION|>--- conflicted
+++ resolved
@@ -1,16 +1,8 @@
 """Support for Dyson devices."""
 
 import logging
-
-<<<<<<< HEAD
-from homeassistant.config_entries import ConfigEntry
-from homeassistant.core import HomeAssistant
-
-from .cloud.const import CONF_REGION
-from .cloud.manager import async_setup_account
-from .const import DATA_COORDINATORS, DATA_DEVICES, DATA_DISCOVERY, DOMAIN
-from .device_manager import DysonDeviceManager
-=======
+from typing import List, Optional
+
 from homeassistant.components.zeroconf import async_get_instance
 from homeassistant.config_entries import SOURCE_DISCOVERY, ConfigEntry
 from homeassistant.const import CONF_HOST, EVENT_HOMEASSISTANT_STOP
@@ -48,7 +40,6 @@
     DysonLoginFailure,
     DysonNetworkError,
 )
->>>>>>> 55ace4ec
 
 _LOGGER = logging.getLogger(__name__)
 
@@ -61,35 +52,12 @@
         DATA_DEVICES: {},
         DATA_COORDINATORS: {},
         DATA_DISCOVERY: None,
-<<<<<<< HEAD
         "discovery_count": 0,
         "device_ips": {},
-=======
-        "discovery_count": 0,  # Track how many entries use discovery
-        "device_ips": {},  # Cache of device serial -> IP mappings
->>>>>>> 55ace4ec
     }
     return True
 
 
-<<<<<<< HEAD
-async def async_setup_entry(hass: HomeAssistant, entry: ConfigEntry) -> bool:
-    """Set up Dyson from a config entry."""
-    _LOGGER.debug("Setting up entry: %s", entry.entry_id)
-
-    # Handle cloud accounts
-    if CONF_REGION in entry.data:
-        return await async_setup_account(hass, entry)
-
-    # Handle local devices
-    device_manager = DysonDeviceManager(hass)
-    return await device_manager.async_setup_entry(entry)
-
-
-async def async_unload_entry(hass: HomeAssistant, entry: ConfigEntry) -> bool:
-    """Unload Dyson entry."""
-    _LOGGER.debug("Unloading entry: %s", entry.entry_id)
-=======
 async def async_setup_account(hass: HomeAssistant, entry: ConfigEntry) -> bool:
     """Set up a MyDyson Account."""
     _LOGGER.debug("Setting up MyDyson Account for region: %s", entry.data[CONF_REGION])
@@ -136,7 +104,8 @@
 async def async_setup_entry(hass: HomeAssistant, entry: ConfigEntry) -> bool:
     """Set up Dyson from a config entry."""
     _LOGGER.debug("Setting up entry: %s", entry.entry_id)
-    
+
+    # Handle cloud accounts
     if CONF_REGION in entry.data:
         return await async_setup_account(hass, entry)
 
@@ -145,7 +114,7 @@
         entry.data[CONF_CREDENTIAL],
         entry.data[CONF_DEVICE_TYPE],
     )
-    
+
     # Ensure device is disconnected before attempting to connect
     # This is important for reload scenarios
     try:
@@ -183,7 +152,7 @@
 
     def setup_entry(host: str, is_discovery: bool = True) -> bool:
         _LOGGER.debug("setup_entry called for device %s at %s (discovery: %s)", device.serial, host, is_discovery)
-        
+
         # Check if device is already connected and disconnect if necessary
         try:
             if hasattr(device, 'is_connected') and device.is_connected:
@@ -191,18 +160,18 @@
                 device.disconnect()
         except Exception as e:
             _LOGGER.debug("Error checking/disconnecting device %s: %s", device.serial, e)
-        
+
         try:
             device.connect(host)
             _LOGGER.debug("Successfully connected to device %s at %s", device.serial, host)
-            
+
             # Cache the IP address for this device for future use
             if is_discovery and host:
                 if "device_ips" not in hass.data[DOMAIN]:
                     hass.data[DOMAIN]["device_ips"] = {}
                 hass.data[DOMAIN]["device_ips"][device.serial] = host
                 _LOGGER.debug("Cached IP %s for device %s", host, device.serial)
-            
+
         except DysonException as e:
             if is_discovery:
                 _LOGGER.error(
@@ -214,12 +183,12 @@
                 return False
             _LOGGER.error("Failed to connect to device %s at %s during setup: %s", device.serial, host, str(e))
             raise ConfigEntryNotReady from e
-        
+
         # Store device and coordinator data
         hass.data[DOMAIN][DATA_DEVICES][entry.entry_id] = device
         hass.data[DOMAIN][DATA_COORDINATORS][entry.entry_id] = coordinator
         _LOGGER.debug("Stored device %s and coordinator in hass.data", device.serial)
-        
+
         # Set up platforms
         try:
             platforms = _async_get_platforms(device)
@@ -240,7 +209,7 @@
             if not is_discovery:
                 raise ConfigEntryNotReady from e
             return False
-        
+
         _LOGGER.debug("setup_entry completed successfully for device %s", device.serial)
         return True
 
@@ -267,7 +236,7 @@
                 discovery.stop_discovery()
 
             hass.bus.async_listen_once(EVENT_HOMEASSISTANT_STOP, stop_discovery)
-        
+
         # Always check for and restore preserved discovered devices (for reload scenarios)
         # This should happen whether discovery is new or existing
         preserved_discovered = hass.data[DOMAIN].pop("preserved_discovered", {})
@@ -278,7 +247,7 @@
                 discovery._discovered.update(preserved_discovered)
         else:
             _LOGGER.debug("No preserved discovered devices found to restore")
-        
+
         # Increment discovery usage count
         if "discovery_count" not in hass.data[DOMAIN]:
             hass.data[DOMAIN]["discovery_count"] = 0
@@ -290,198 +259,20 @@
         _LOGGER.debug("Device %s registration with discovery completed", device.serial)
 
     _LOGGER.debug("Successfully completed setup for entry: %s", entry.entry_id)
-    
+
     # For discovery-based devices, we might not have immediate connection
     # The device will connect when discovered, so don't fail here
     if entry.data.get(CONF_HOST) and entry.entry_id not in hass.data[DOMAIN][DATA_DEVICES]:
         # Only fail for static host devices that should have connected immediately
         _LOGGER.error("Device setup verification failed - device %s not found in data after setup", device.serial)
         raise ConfigEntryNotReady
-    
+
     return True
 
 
 async def async_unload_entry(hass: HomeAssistant, entry: ConfigEntry) -> bool:
-    """Unload Dyson local."""
+    """Unload Dyson entry."""
     _LOGGER.debug("Unloading entry: %s", entry.entry_id)
-    
-    # Ensure domain data exists
-    if DOMAIN not in hass.data:
-        _LOGGER.warning("Domain data not found during unload - integration may have already been removed")
-        return True
-    
-    # Handle cloud account entries (MyDyson accounts)
-    if CONF_REGION in entry.data:
-        _LOGGER.debug("Unloading cloud account entry: %s", entry.entry_id)
-        # Unload camera platform for cloud accounts
-        unload_ok = await hass.config_entries.async_unload_platforms(entry, PLATFORMS)
-        if unload_ok and entry.entry_id in hass.data[DOMAIN]:
-            hass.data[DOMAIN].pop(entry.entry_id)
-        return unload_ok
-    
-    # Ensure sub-dictionaries exist for device entries
-    if DATA_DEVICES not in hass.data[DOMAIN]:
-        hass.data[DOMAIN][DATA_DEVICES] = {}
-    if DATA_COORDINATORS not in hass.data[DOMAIN]:
-        hass.data[DOMAIN][DATA_COORDINATORS] = {}
-    if "discovery_count" not in hass.data[DOMAIN]:
-        hass.data[DOMAIN]["discovery_count"] = 0
-    
-    # Check if the entry exists in our data
-    if entry.entry_id not in hass.data[DOMAIN][DATA_DEVICES]:
-        _LOGGER.debug("Entry %s not found in devices data during unload - this is normal during reload operations", entry.entry_id)
-        # For missing entries, just return True since there's nothing to unload
-        # Don't try to unload platforms as they may not have been properly loaded
-        return True
-    
-    device: DysonDevice = hass.data[DOMAIN][DATA_DEVICES][entry.entry_id]
-    
-    # Get the platforms that should be unloaded based on device type
-    expected_platforms = _async_get_platforms(device)
-    _LOGGER.debug("Expected platforms for %s: %s", entry.entry_id, expected_platforms)
-    
-    # Instead of trying to unload platforms that may not have been loaded,
-    # let's be more conservative and only unload if we're confident they exist
-    unload_ok = True
-    
-    try:
-        # Try to unload all expected platforms at once
-        platforms_unload_result = await hass.config_entries.async_unload_platforms(entry, expected_platforms)
-        _LOGGER.debug("Platforms unload result for %s: %s", entry.entry_id, platforms_unload_result)
-        unload_ok = platforms_unload_result
-        
-        # If platforms were successfully unloaded, give extra time for entity cleanup
-        if platforms_unload_result:
-            _LOGGER.debug("Allowing time for entity cleanup after platform unload")
-            await asyncio.sleep(0.5)
-        
-    except ValueError as e:
-        if "never loaded" in str(e).lower():
-            _LOGGER.debug("Platforms were never loaded for entry %s - considering unload successful", entry.entry_id)
-            # This is actually a successful scenario during reload - the platforms weren't loaded
-            unload_ok = True
-        else:
-            _LOGGER.warning("ValueError during platform unload for entry %s: %s", entry.entry_id, e)
-            # For other ValueErrors, we'll still consider it successful to avoid blocking the unload
-            unload_ok = True
-    except Exception as e:
-        _LOGGER.warning("Error unloading platforms for entry %s (continuing with cleanup): %s", entry.entry_id, e)
-        # Even if platform unload fails, continue with the rest of the cleanup
-        unload_ok = True
-
-    # Always proceed with cleanup, even if platform unload had issues
-    
-    # Handle discovery cleanup BEFORE removing device from DATA_DEVICES
-    # This ensures the preservation logic can properly check for other devices
-    _LOGGER.debug("Checking if entry uses discovery - CONF_HOST: %s", entry.data.get(CONF_HOST))
-    if entry.data.get(CONF_HOST) is None:  # Only if using discovery
-        _LOGGER.debug("Entry uses discovery, handling discovery cleanup")
-        hass.data[DOMAIN]["discovery_count"] = max(0, hass.data[DOMAIN]["discovery_count"] - 1)
-        _LOGGER.debug("Discovery count after decrement: %d", hass.data[DOMAIN]["discovery_count"])
-        
-        # Always preserve discovered devices during reload, even if discovery service continues running
-        discovery = hass.data[DOMAIN][DATA_DISCOVERY]
-        _LOGGER.debug("Discovery service exists: %s", discovery is not None)
-        if discovery:
-            try:
-                # Save discovered devices before any cleanup
-                # This prevents losing device IP addresses during reload
-                saved_discovered = {}
-                with discovery._lock:
-                    saved_discovered = discovery._discovered.copy()
-                    _LOGGER.debug("Discovery service _discovered contents: %s", dict(discovery._discovered))
-                    _LOGGER.debug("Discovery service _registered contents: %s", dict(discovery._registered))
-                
-                _LOGGER.debug("Saved discovered devices during unload: %s", list(saved_discovered.keys()))
-                
-                # Always preserve discovered devices for potential reload
-                # This ensures that devices can reconnect immediately after reload
-                if saved_discovered:
-                    _LOGGER.debug("Preserving discovered devices for potential reload: %s", list(saved_discovered.keys()))
-                    # Store the discovered devices in hass.data for potential reuse
-                    hass.data[DOMAIN]["preserved_discovered"] = saved_discovered
-                else:
-                    _LOGGER.debug("No discovered devices to preserve")
-                
-            except Exception as e:
-                _LOGGER.warning("Error preserving discovery data: %s", e)
-        
-        # Only stop discovery service if no other devices are using it
-        if hass.data[DOMAIN]["discovery_count"] <= 0:
-            _LOGGER.debug("Stopping dyson discovery - no more devices using it")
-            if discovery:
-                try:
-                    await hass.async_add_executor_job(discovery.stop_discovery)
-                    _LOGGER.debug("Successfully stopped discovery service")
-                except Exception as e:
-                    _LOGGER.warning("Error stopping discovery: %s", e)
-                hass.data[DOMAIN][DATA_DISCOVERY] = None
-            hass.data[DOMAIN]["discovery_count"] = 0
-        else:
-            _LOGGER.debug("Discovery service continues running - %d devices still using it", hass.data[DOMAIN]["discovery_count"])
-    else:
-        _LOGGER.debug("Entry uses static host, skipping discovery cleanup")
-    
-    # Clean up coordinator
-    coordinator = hass.data[DOMAIN][DATA_COORDINATORS].pop(entry.entry_id, None)
-    if coordinator:
-        try:
-            # Stop the coordinator if it's running
-            if hasattr(coordinator, 'async_shutdown'):
-                await coordinator.async_shutdown()
-            _LOGGER.debug("Successfully shut down coordinator for %s", device.serial)
-        except Exception as e:
-            _LOGGER.warning("Error shutting down coordinator for %s: %s", device.serial, e)
-    
-    # Remove from data dictionaries
-    hass.data[DOMAIN][DATA_DEVICES].pop(entry.entry_id, None)
-    
-    # Disconnect device
-    try:
-        await hass.async_add_executor_job(device.disconnect)
-        _LOGGER.debug("Successfully disconnected device %s", device.serial)
-    except Exception as e:
-        _LOGGER.warning("Error disconnecting device %s: %s", device.serial, e)
-    
-    # Give the device a moment to fully disconnect before returning
-    # This helps prevent connection issues during immediate reload
-    await asyncio.sleep(0.1)
-    
-    # Ensure entity registry has time to process the unload
-    # This is critical for proper entity lifecycle during reload
-    await asyncio.sleep(0.4)
-    
-    _LOGGER.debug("Completed unload for entry %s (device: %s)", entry.entry_id, device.serial if 'device' in locals() else 'unknown')
-    return True  # Always return True since we completed cleanup
-
-
-async def async_reload_entry(hass: HomeAssistant, entry: ConfigEntry) -> bool:
-    """Reload Dyson entry."""
-    _LOGGER.debug("Reloading entry: %s", entry.entry_id)
-    
-    # Unload the entry first
-    unload_result = await async_unload_entry(hass, entry)
-    if not unload_result:
-        _LOGGER.error("Failed to unload entry %s during reload", entry.entry_id)
-        return False
-    
-    # Add a longer delay to ensure complete cleanup and entity registry processing
-    # This is critical for proper entity lifecycle management during reload
-    await asyncio.sleep(1.5)
-    
-    # Set up the entry again
-    try:
-        setup_result = await async_setup_entry(hass, entry)
-        if not setup_result:
-            _LOGGER.error("Failed to set up entry %s during reload", entry.entry_id)
-            return False
-    except Exception as e:
-        _LOGGER.error("Exception during setup of entry %s during reload: %s", entry.entry_id, e)
-        return False
-    
-    _LOGGER.debug("Successfully reloaded entry: %s", entry.entry_id)
-    return True
->>>>>>> 55ace4ec
 
     # Handle cloud accounts
     if CONF_REGION in entry.data:
@@ -495,22 +286,9 @@
     return await device_manager.async_unload_entry(entry)
 
 
-<<<<<<< HEAD
 async def async_reload_entry(hass: HomeAssistant, entry: ConfigEntry) -> bool:
     """Reload Dyson entry."""
     _LOGGER.debug("Reloading entry: %s", entry.entry_id)
-=======
-    async def async_will_remove_from_hass(self) -> None:
-        """Call when entity will be removed from hass."""
-        try:
-            self._device.remove_message_listener(self._on_message)
-        except Exception as e:
-            _LOGGER.debug("Error removing message listener for %s: %s", self.unique_id, e)
-
-    def _on_message(self, message_type: MessageType) -> None:
-        if self._MESSAGE_TYPE is None or message_type == self._MESSAGE_TYPE:
-            self.schedule_update_ha_state()
->>>>>>> 55ace4ec
 
     unload_result = await async_unload_entry(hass, entry)
     if not unload_result:
@@ -522,81 +300,4 @@
 
     await asyncio.sleep(1)
 
-<<<<<<< HEAD
-    return await async_setup_entry(hass, entry)
-=======
-    @property
-    def device_info(self) -> dict:
-        """Return device info of the entity."""
-        return {
-            "identifiers": {(DOMAIN, self._device.serial)},
-            "name": self._name,
-            "manufacturer": "Dyson",
-            "model": self._device.device_type,
-        }
-
-async def _async_register_device_with_discovery(
-    hass: HomeAssistant, discovery: DysonDiscovery, device: DysonDevice, setup_entry, entry: ConfigEntry
-) -> None:
-    """Register device with discovery service with enhanced handling."""
-    _LOGGER.debug("Registering device %s with discovery service", device.serial)
-    
-    # Check what devices are currently discovered
-    with discovery._lock:
-        discovered_devices = list(discovery._discovered.keys())
-        _LOGGER.debug("Currently discovered devices: %s", discovered_devices)
-        
-        if device.serial in discovery._discovered:
-            discovered_ip = discovery._discovered[device.serial]
-            _LOGGER.debug("Device %s already discovered at %s, should trigger immediate callback", device.serial, discovered_ip)
-    
-    # Register the device with discovery
-    await hass.async_add_executor_job(
-        discovery.register_device, device, setup_entry
-    )
-    _LOGGER.debug("Registered device %s with discovery", device.serial)
-    
-    # Give discovery a moment to potentially call the setup callback
-    # In case the device was already discovered
-    await asyncio.sleep(0.5)
-    
-    # Check if the device was actually connected
-    if entry.entry_id not in hass.data[DOMAIN][DATA_DEVICES]:
-        # Check if we have a cached IP for this device
-        device_ips = hass.data[DOMAIN].get("device_ips", {})
-        if device.serial in device_ips:
-            cached_ip = device_ips[device.serial]
-            _LOGGER.debug("Found cached IP %s for device %s, attempting connection", cached_ip, device.serial)
-            try:
-                # Call setup_entry directly with the cached IP
-                result = await hass.async_add_executor_job(
-                    partial(setup_entry, cached_ip, is_discovery=True)
-                )
-                if result:
-                    _LOGGER.debug("Successfully connected device %s via cached IP", device.serial)
-                else:
-                    _LOGGER.warning("Failed to connect device %s via cached IP", device.serial)
-            except Exception as e:
-                _LOGGER.error("Error attempting cached IP connection for device %s: %s", device.serial, e)
-        else:
-            # Check if we have preserved discovered data as fallback
-            preserved_discovered = hass.data[DOMAIN].get("preserved_discovered", {})
-            if device.serial in preserved_discovered:
-                discovered_ip = preserved_discovered[device.serial]
-                _LOGGER.debug("Found device %s at IP %s in preserved discovery data, attempting connection", device.serial, discovered_ip)
-                try:
-                    # Call setup_entry directly with the preserved IP
-                    result = await hass.async_add_executor_job(
-                        partial(setup_entry, discovered_ip, is_discovery=True)
-                    )
-                    if result:
-                        _LOGGER.debug("Successfully connected device %s via preserved discovery IP", device.serial)
-                    else:
-                        _LOGGER.warning("Failed to connect device %s via preserved discovery IP", device.serial)
-                except Exception as e:
-                    _LOGGER.error("Error attempting preserved discovery connection for device %s: %s", device.serial, e)
-            else:
-                _LOGGER.info("Device %s will connect when discovered by the discovery service", device.serial)
-                # For discovery-based devices, this is normal - they connect when discovered
-                # Don't treat this as an error, the device will connect when found
->>>>>>> 55ace4ec
+    return await async_setup_entry(hass, entry)