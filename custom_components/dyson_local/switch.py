--- conflicted
+++ resolved
@@ -87,7 +87,6 @@
     @property
     def is_on(self) -> bool:
         """Return if continuous monitoring is on."""
-<<<<<<< HEAD
         try:
             return self._device.continuous_monitoring  # type: ignore[attr-defined]
         except (AttributeError, TypeError):
@@ -107,9 +106,6 @@
         return hasattr(self._device, "continuous_monitoring") and hasattr(
             self._device, "enable_continuous_monitoring"
         )
-=======
-        return self._device.continuous_monitoring  # type: ignore[attr-defined, no-any-return]
->>>>>>> 72987401
 
     def turn_on(self, **kwargs: Any) -> None:
         """Turn on continuous monitoring."""
