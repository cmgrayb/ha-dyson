"""Sensor platform for dyson."""

from typing import Callable, Optional

from homeassistant.components.sensor import (
    SensorDeviceClass,
    SensorEntity,
    SensorStateClass,
)
from homeassistant.config_entries import ConfigEntry
from homeassistant.const import (
    CONCENTRATION_MICROGRAMS_PER_CUBIC_METER,
    CONCENTRATION_MILLIGRAMS_PER_CUBIC_METER,
    CONCENTRATION_PARTS_PER_MILLION,
    CONF_NAME,
    PERCENTAGE,
    UnitOfTemperature,
    UnitOfTime,
)
from homeassistant.core import HomeAssistant
from homeassistant.helpers.entity import EntityCategory  # type: ignore[attr-defined]
from homeassistant.helpers.update_coordinator import (
    CoordinatorEntity,
    DataUpdateCoordinator,
)

from .const import DATA_COORDINATORS, DATA_DEVICES, DOMAIN
from .entity import DysonEntity
from .vendor.libdyson import (
    Dyson360Eye,
    Dyson360Heurist,
    Dyson360VisNav,
    DysonBigQuiet,
    DysonDevice,
    DysonPureCoolLink,
    DysonPurifierHumidifyCool,
)
from .vendor.libdyson.const import MessageType
from .vendor.libdyson.dyson_basic_purifier_fan import DysonBasicPurifierFan


async def async_setup_entry(
    hass: HomeAssistant,
    config_entry: ConfigEntry,
    async_add_entities: Callable[..., None],
) -> None:
    """Set up Dyson sensor from a config entry."""
    device = hass.data[DOMAIN][DATA_DEVICES][config_entry.entry_id]
    name = config_entry.data[CONF_NAME]
    if (
        isinstance(device, Dyson360Eye)
        or isinstance(device, Dyson360Heurist)
        or isinstance(device, Dyson360VisNav)
    ):
        entities: list[SensorEntity] = [DysonBatterySensor(device, name)]
    else:
        coordinator = hass.data[DOMAIN][DATA_COORDINATORS][config_entry.entry_id]
        entities = []

        # Add environmental sensors based on device capabilities
        if hasattr(device, "humidity"):
            entities.append(DysonHumiditySensor(coordinator, device, name))
        if hasattr(device, "temperature"):
            entities.append(DysonTemperatureSensor(coordinator, device, name))
        if hasattr(device, "volatile_organic_compounds"):
            entities.append(DysonVOCSensor(coordinator, device, name))

        if isinstance(device, DysonPureCoolLink):
            entities.extend(
                [
                    DysonFilterLifeSensor(device, name),
                    DysonParticulatesSensor(coordinator, device, name),
                ]
            )
        else:
            if isinstance(device, DysonBigQuiet):
                if (
                    hasattr(device, "carbon_dioxide")
                    and device.carbon_dioxide is not None
                ):
                    entities.append(DysonCarbonDioxideSensor(coordinator, device, name))

            # Add particulate matter sensors based on device capabilities
            # Always create PM sensors for basic purifiers (they have them even if not detected during discovery)
            if isinstance(device, DysonBasicPurifierFan) or hasattr(
                device, "particulate_matter_2_5"
            ):
                entities.append(DysonPM25Sensor(coordinator, device, name))
            if isinstance(device, DysonBasicPurifierFan) or hasattr(
                device, "particulate_matter_10"
            ):
                entities.append(DysonPM10Sensor(coordinator, device, name))
            if hasattr(device, "nitrogen_dioxide"):
                entities.append(DysonNO2Sensor(coordinator, device, name))
            if device.carbon_filter_life is None:
                entities.append(DysonCombinedFilterLifeSensor(device, name))
            else:
                entities.extend(
                    [
                        DysonCarbonFilterLifeSensor(device, name),
                        DysonHEPAFilterLifeSensor(device, name),
                    ]
                )
        if isinstance(device, DysonPurifierHumidifyCool):
            entities.append(DysonNextDeepCleanSensor(device, name))
        if hasattr(device, "formaldehyde") and device.formaldehyde is not None:
            entities.append(DysonHCHOSensor(coordinator, device, name))
    async_add_entities(entities)


class DysonSensor(SensorEntity, DysonEntity):
    """Base class for a Dyson sensor."""

    _MESSAGE_TYPE = MessageType.STATE
    _SENSOR_TYPE: Optional[str] = None
    _SENSOR_NAME: Optional[str] = None

    def __init__(self, device: DysonDevice, name: str):
        """Initialize the sensor."""
        super().__init__(device, name)

    @property
    def sub_name(self) -> str | None:
        """Return the name of the Dyson sensor."""
        return self._SENSOR_NAME

    @property
    def sub_unique_id(self) -> str | None:
        """Return the sensor's unique id."""
        return self._SENSOR_TYPE


class DysonSensorEnvironmental(CoordinatorEntity, DysonSensor):
    """Dyson environmental sensor."""

    _MESSAGE_TYPE = MessageType.ENVIRONMENTAL

    def __init__(
        self, coordinator: DataUpdateCoordinator, device: DysonDevice, name: str
    ) -> None:
        """Initialize the environmental sensor."""
        CoordinatorEntity.__init__(self, coordinator)
        DysonSensor.__init__(self, device, name)

    @property
    def available(self) -> bool:
        """Return if the sensor is available."""
        # For basic purifiers, environmental sensors should be available
        # even if no data has been received yet
        from .vendor.libdyson.dyson_basic_purifier_fan import DysonBasicPurifierFan

        if isinstance(self._device, DysonBasicPurifierFan):
            return True

        # For other devices, use the default coordinator availability
        return super().available if hasattr(super(), "available") else True


class DysonBatterySensor(DysonSensor):
    """Dyson battery sensor."""

    _SENSOR_TYPE = "battery_level"
    _SENSOR_NAME = "Battery Level"
    _attr_device_class = SensorDeviceClass.BATTERY
    _attr_native_unit_of_measurement = PERCENTAGE

    @property
    def native_value(self) -> int:
        """Return the state of the sensor."""
        return self._device.battery_level  # type: ignore[attr-defined, no-any-return]


class DysonFilterLifeSensor(DysonSensor):
    """Dyson filter life sensor (in hours) for Pure Cool Link."""

    _SENSOR_TYPE = "filter_life"
    _SENSOR_NAME = "Filter Life"
    _attr_entity_category = EntityCategory.DIAGNOSTIC
    _attr_icon = "mdi:filter-outline"
    _attr_native_unit_of_measurement = UnitOfTime.HOURS

    @property
    def native_value(self) -> int:
        """Return the state of the sensor."""
<<<<<<< HEAD
        return self._device.filter_life  # type: ignore[attr-defined]


class DysonFilterLifeSensorPercentage(DysonSensor):
    """Dyson filter life sensor (in percentage) for Pure Cool Link."""

    _SENSOR_TYPE = "filter_life_percentage"
    _SENSOR_NAME = "Filter Life Percentage"
    _attr_entity_category = EntityCategory.DIAGNOSTIC
    _attr_icon = "mdi:filter-outline"
    _attr_native_unit_of_measurement = PERCENTAGE
    _attr_suggested_display_precision = 0

    @property
    def native_value(self) -> float:
        """Return the state of the sensor calculated to a %."""
        return (self._device.filter_life / 4300) * 100
=======
        return self._device.filter_life  # type: ignore[attr-defined, no-any-return]
>>>>>>> 72987401


class DysonCarbonFilterLifeSensor(DysonSensor):
    """Dyson carbon filter life sensor (in percentage) for Pure Cool."""

    _SENSOR_TYPE = "carbon_filter_life"
    _SENSOR_NAME = "Carbon Filter Life"
    _attr_entity_category = EntityCategory.DIAGNOSTIC
    _attr_icon = "mdi:filter-outline"
    _attr_native_unit_of_measurement = PERCENTAGE

    @property
    def native_value(self) -> int:  # type: ignore[override]
        """Return the state of the sensor."""
        return self._device.carbon_filter_life  # type: ignore[attr-defined, no-any-return]


class DysonHEPAFilterLifeSensor(DysonSensor):
    """Dyson HEPA filter life sensor (in percentage) for Pure Cool."""

    _SENSOR_TYPE = "hepa_filter_life"
    _SENSOR_NAME = "HEPA Filter Life"
    _attr_entity_category = EntityCategory.DIAGNOSTIC
    _attr_icon = "mdi:filter-outline"
    _attr_native_unit_of_measurement = PERCENTAGE

    @property
    def native_value(self) -> int:
        """Return the state of the sensor."""
        return self._device.hepa_filter_life  # type: ignore[attr-defined, no-any-return]


class DysonCombinedFilterLifeSensor(DysonSensor):
    """Dyson combined filter life sensor (in percentage) for Pure Cool."""

    _SENSOR_TYPE = "combined_filter_life"
    _SENSOR_NAME = "Filter Life"
    _attr_entity_category = EntityCategory.DIAGNOSTIC
    _attr_icon = "mdi:filter-outline"
    _attr_native_unit_of_measurement = PERCENTAGE

    @property
    def native_value(self) -> int:  # type: ignore[override]
        """Return the state of the sensor."""
        return self._device.hepa_filter_life  # type: ignore[attr-defined]


class DysonNextDeepCleanSensor(DysonSensor):
    """Sensor of time until next deep clean (in hours) for Dyson Pure Humidify+Cool."""

    _SENSOR_TYPE = "next_deep_clean"
    _SENSOR_NAME = "Next Deep Clean"
    _attr_entity_category = EntityCategory.DIAGNOSTIC
    _attr_icon = "mdi:filter-outline"
    _attr_native_unit_of_measurement = UnitOfTime.HOURS

    @property
    def native_value(self) -> Optional[int]:  # type: ignore[override]
        """Return the state of the sensor."""
        if (value := self._device.time_until_next_clean) >= 0:  # type: ignore[attr-defined]
            return value
        return None

    @property
    def available(self) -> bool:  # type: ignore[override]
        """Return available only if device not in off, init or failed states."""
        return isinstance(self._device.time_until_next_clean, (int, float))  # type: ignore[attr-defined]


class DysonHumiditySensor(DysonSensorEnvironmental):
    """Dyson humidity sensor."""

    _SENSOR_TYPE = "humidity"
    _SENSOR_NAME = "Humidity"
    _attr_device_class = SensorDeviceClass.HUMIDITY
    _attr_native_unit_of_measurement = PERCENTAGE
    _attr_state_class = SensorStateClass.MEASUREMENT

    @property
    def native_value(self) -> Optional[int]:  # type: ignore[override]
        """Return the state of the sensor."""
        if (value := self._device.humidity) >= 0:  # type: ignore[attr-defined]
            return value
        return None

    @property
    def available(self) -> bool:
        """Return available only if device not in off, init or failed states."""
        return isinstance(self._device.humidity, (int, float))  # type: ignore[attr-defined]


class DysonTemperatureSensor(DysonSensorEnvironmental):
    """Dyson temperature sensor."""

    _SENSOR_TYPE = "temperature"
    _SENSOR_NAME = "Temperature"
    _attr_device_class = SensorDeviceClass.TEMPERATURE
    _attr_native_unit_of_measurement = UnitOfTemperature.CELSIUS
    _attr_state_class = SensorStateClass.MEASUREMENT

    @property
    def native_value(self) -> Optional[float]:  # type: ignore[override]
        """Return the "native" value for this sensor.
        Note that as of 2021-10-28, Home Assistant does not support converting
        from Kelvin native unit to Celsius/Fahrenheit. So we return the Celsius
        value as it's the easiest to calculate.
        """
        if (value := self._device.temperature) >= 0:  # type: ignore[attr-defined]
            return value - 273.15
        return None

    @property
    def available(self) -> bool:
        """Return available only if device not in off, init or failed states."""
        return isinstance(self._device.temperature, (int, float))  # type: ignore[attr-defined]


class DysonPM25Sensor(DysonSensorEnvironmental):
    """Dyson sensor for PM 2.5 fine particulate matters."""

    _SENSOR_TYPE = "pm25"
    _SENSOR_NAME = "PM 2.5"
    _attr_device_class = SensorDeviceClass.PM25
    _attr_native_unit_of_measurement = CONCENTRATION_MICROGRAMS_PER_CUBIC_METER
    _attr_state_class = SensorStateClass.MEASUREMENT

    @property
    def native_value(self) -> Optional[int]:  # type: ignore[override]
        """Return the state of the sensor."""
        try:
            if (value := self._device.particulate_matter_2_5) is not None and value >= 0:  # type: ignore[attr-defined]
                return int(value)
        except (AttributeError, TypeError, ValueError):
            pass
        return None

    @property
    def available(self) -> bool:
        """Return available only if device not in off, init or failed states."""
        try:
            # For basic purifiers, PM sensors should always be available
            from .vendor.libdyson.dyson_basic_purifier_fan import DysonBasicPurifierFan

            if isinstance(self._device, DysonBasicPurifierFan):
                return True

            value = self._device.particulate_matter_2_5  # type: ignore[attr-defined]
            return value is not None and isinstance(value, (int, float))
        except (AttributeError, TypeError):
            return False


class DysonPM10Sensor(DysonSensorEnvironmental):
    """Dyson sensor for PM 10 particulate matters."""

    _SENSOR_TYPE = "pm10"
    _SENSOR_NAME = "PM 10"
    _attr_device_class = SensorDeviceClass.PM10
    _attr_native_unit_of_measurement = CONCENTRATION_MICROGRAMS_PER_CUBIC_METER
    _attr_state_class = SensorStateClass.MEASUREMENT

    @property
    def native_value(self) -> Optional[int]:  # type: ignore[override]
        """Return the state of the sensor."""
        try:
            if (value := self._device.particulate_matter_10) is not None and value >= 0:  # type: ignore[attr-defined]
                return int(value)
        except (AttributeError, TypeError, ValueError):
            pass
        return None

    @property
    def available(self) -> bool:
        """Return available only if device not in off, init or failed states."""
        try:
            # For basic purifiers, PM sensors should always be available
            from .vendor.libdyson.dyson_basic_purifier_fan import DysonBasicPurifierFan

            if isinstance(self._device, DysonBasicPurifierFan):
                return True

            value = self._device.particulate_matter_10  # type: ignore[attr-defined]
            return value is not None and isinstance(value, (int, float))
        except (AttributeError, TypeError):
            return False


class DysonParticulatesSensor(DysonSensorEnvironmental):
    """Dyson sensor for particulate matters for "Link" devices."""

    _SENSOR_TYPE = "aqi"
    _SENSOR_NAME = "Air Quality Index"
    _attr_device_class = SensorDeviceClass.AQI
    _attr_state_class = SensorStateClass.MEASUREMENT

    @property
    def native_value(self) -> Optional[int]:  # type: ignore[override]
        """Return the state of the sensor."""
        if (value := self._device.particulates) >= 0:  # type: ignore[attr-defined]
            return value
        return None

    @property
    def available(self) -> bool:
        """Return available only if device not in off, init or failed states."""
        return isinstance(self._device.particulates, (int, float))  # type: ignore[attr-defined]


class DysonVOCSensor(DysonSensorEnvironmental):
    """Dyson sensor for volatile organic compounds."""

    _SENSOR_TYPE = "voc-index"
    _SENSOR_NAME = "Volatile Organic Compounds Index"
    _attr_device_class = SensorDeviceClass.AQI
    _attr_state_class = SensorStateClass.MEASUREMENT

    @property
    def native_value(self) -> Optional[int]:  # type: ignore[override]
        """Return the state of the sensor."""
        if (value := self._device.volatile_organic_compounds) >= 0:  # type: ignore[attr-defined]
            return value
        return None

    @property
    def available(self) -> bool:
        """Return available only if device not in off, init or failed states."""
        return isinstance(self._device.volatile_organic_compounds, (int, float))  # type: ignore[attr-defined]


class DysonNO2Sensor(DysonSensorEnvironmental):
    """Dyson sensor for Nitrogen Dioxide."""

    _SENSOR_TYPE = "no2-index"
    _SENSOR_NAME = "Nitrogen Dioxide Index"
    _attr_device_class = SensorDeviceClass.AQI
    _attr_state_class = SensorStateClass.MEASUREMENT

    @property
    def native_value(self) -> Optional[int]:  # type: ignore[override]
        """Return the state of the sensor."""
        if (value := self._device.nitrogen_dioxide) >= 0:  # type: ignore[attr-defined]
            return value
        return None

    @property
    def available(self) -> bool:
        """Return available only if device not in off, init or failed states."""
        return isinstance(self._device.nitrogen_dioxide, (int, float))  # type: ignore[attr-defined]


class DysonHCHOSensor(DysonSensorEnvironmental):
    """Dyson sensor for Formaldehyde."""

    _SENSOR_TYPE = "hcho-mg"
    _SENSOR_NAME = "HCHO"

    _attr_native_unit_of_measurement = CONCENTRATION_MILLIGRAMS_PER_CUBIC_METER
    _attr_state_class = SensorStateClass.MEASUREMENT

    @property
    def native_value(self) -> Optional[float]:  # type: ignore[override]
        """Return the state of the sensor."""
        if (value := self._device.formaldehyde) >= 0:  # type: ignore[attr-defined]
            return value
        return None

    @property
    def available(self) -> bool:
        """Return available only if device not in off, init or failed states."""
        return isinstance(self._device.formaldehyde, (int, float))  # type: ignore[attr-defined]


class DysonCarbonDioxideSensor(DysonSensorEnvironmental):
    """Dyson sensor for Carbon Dioxide."""

    _SENSOR_TYPE = "c02"
    _SENSOR_NAME = "Carbon Dioxide"

    _attr_device_class = SensorDeviceClass.CO2
    _attr_native_unit_of_measurement = CONCENTRATION_PARTS_PER_MILLION
    _attr_state_class = SensorStateClass.MEASUREMENT

    @property
    def native_value(self) -> Optional[float]:  # type: ignore[override]
        """Return the state of the sensor."""
        if (value := self._device.carbon_dioxide) >= 0:  # type: ignore[attr-defined]
            return value
        return None

    @property
    def available(self) -> bool:
        """Return available only if device not in off, init or failed states."""
        return isinstance(self._device.carbon_dioxide, (int, float))  # type: ignore[attr-defined]  # type: ignore[attr-defined]<|MERGE_RESOLUTION|>--- conflicted
+++ resolved
@@ -182,7 +182,6 @@
     @property
     def native_value(self) -> int:
         """Return the state of the sensor."""
-<<<<<<< HEAD
         return self._device.filter_life  # type: ignore[attr-defined]
 
 
@@ -200,9 +199,6 @@
     def native_value(self) -> float:
         """Return the state of the sensor calculated to a %."""
         return (self._device.filter_life / 4300) * 100
-=======
-        return self._device.filter_life  # type: ignore[attr-defined, no-any-return]
->>>>>>> 72987401
 
 
 class DysonCarbonFilterLifeSensor(DysonSensor):
